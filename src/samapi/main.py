--- conflicted
+++ resolved
@@ -1,5 +1,6 @@
 import warnings
 from enum import Enum
+import time
 from typing import Optional, List, Tuple
 
 from fastapi import FastAPI
@@ -77,19 +78,19 @@
 
 
 device = _get_device()
-<<<<<<< HEAD
-=======
-sam = get_sam_model(ModelType.vit_h).to(device=device)
->>>>>>> 294a2337
+
 sam_type = ModelType.vit_h
-predictor = SamPredictor(get_sam_model(sam_type).to(device=device))
+sam = get_sam_model(sam_type).to(device=device)
+predictor = SamPredictor(sam)
 last_image = None
 
 
 class SAMBody(BaseModel):
     type: Optional[ModelType] = ModelType.vit_h
     bbox: Optional[Tuple[int, int, int, int]] = Field(example=(0, 0, 0, 0))
-    point_coords: Optional[Tuple[Tuple[int, int], ...]] = Field(example=((0, 0), (1, 0)))
+    point_coords: Optional[Tuple[Tuple[int, int], ...]] = Field(
+        example=((0, 0), (1, 0))
+    )
     point_labels: Optional[Tuple[int, ...]] = Field(example=(0, 1))
     b64img: str
     b64mask: Optional[str] = None
@@ -99,25 +100,21 @@
 @app.post("/sam/")
 async def predict_sam(body: SAMBody):
     global sam_type
-<<<<<<< HEAD
+    global sam
     global predictor
     global last_image
-=======
-    global sam
->>>>>>> 294a2337
     if body.type != sam_type:
-        sam = get_sam_model(body.type).to(device=device)
+        sam = get_sam_model(sam_type).to(device=device)
+        predictor = SamPredictor(sam)
         sam_type = body.type
-<<<<<<< HEAD
         last_image = None
     if last_image != body.b64img:
         image = _parse_image(body)
         predictor.set_image(image)
         last_image = body.b64img
     else:
-        print('Keeping the previous image!')
-
-    import time
+        print("Keeping the previous image!")
+
     start_time = time.time_ns()
     masks, quality, _ = predictor.predict(
         point_coords=_parse_point_coords(body),
@@ -125,21 +122,9 @@
         box=_parse_bbox(body),
         mask_input=_parse_mask(body),
         multimask_output=body.multimask_output,
-=======
-    predictor = SamPredictor(sam)
-    image = decode_image(body.b64img)
-    if image.ndim == 2:
-        image = np.stack((image,) * 3, axis=-1)
-    predictor.set_image(image)
-    masks, _, _ = predictor.predict(
-        point_coords=None,
-        point_labels=None,
-        box=np.array(body.bbox)[None],
-        multimask_output=False,
->>>>>>> 294a2337
     )
     end_time = time.time_ns()
-    print(f'Prediction time: {(end_time - start_time) / 1e6:.1f} ms')
+    print(f"Prediction time: {(end_time - start_time) / 1e6:.1f} ms")
 
     features = []
     for obj_int, mask in enumerate(masks):
@@ -147,38 +132,17 @@
         features.append(
             Feature(
                 geometry=mask_to_geometry(mask),
-                properties={"object_idx": index_number,
-                            "label": "object",
-                            "quality": float(quality[index_number]),
-                            "sam_model": body.type},
+                properties={
+                    "object_idx": index_number,
+                    "label": "object",
+                    "quality": float(quality[index_number]),
+                    "sam_model": body.type,
+                },
             )
         )
     return features
 
 
-<<<<<<< HEAD
-def _parse_image(body: SAMBody):
-    image = decode_image(body.b64img)
-    if image.ndim == 2:
-        image = np.stack((image,) * 3, axis=-1)
-    return image
-
-
-def _parse_mask(body: SAMBody):
-    return None if body.b64mask is None else decode_image(body.b64mask)
-
-
-def _parse_bbox(body: SAMBody):
-    return None if not body.bbox else np.array(body.bbox)[None]
-
-
-def _parse_point_labels(body: SAMBody):
-    return None if not body.point_labels else np.array(body.point_labels)
-
-
-def _parse_point_coords(body: SAMBody):
-    return None if not body.point_coords else np.array(body.point_coords)
-=======
 class SAMAutoMaskBody(BaseModel):
     type: Optional[ModelType] = ModelType.vit_h
     b64img: str
@@ -199,9 +163,15 @@
 async def automatic_mask_generator(body: SAMAutoMaskBody):
     global sam_type
     global sam
+    global last_image
     if body.type != sam_type:
-        sam = get_sam_model(body.type).to(device=device)
+        sam = get_sam_model(sam_type).to(device=device)
         sam_type = body.type
+        last_image = None
+    if last_image != body.b64img:
+        image = _parse_image(body)
+        last_image = body.b64img
+
     mask_generator = SamAutomaticMaskGenerator(
         model=sam,
         points_per_side=body.points_per_side,
@@ -216,18 +186,47 @@
         crop_n_points_downscale_factor=body.crop_n_points_downscale_factor,
         min_mask_region_area=body.min_mask_region_area,
     )
-    image = decode_image(body.b64img)
-    if image.ndim == 2:
-        image = np.stack((image,) * 3, axis=-1)
+
+    start_time = time.time_ns()
     masks = mask_generator.generate(image)
+    end_time = time.time_ns()
+    print(f"Prediction time: {(end_time - start_time) / 1e6:.1f} ms")
+
     features = []
     for obj_int, mask in enumerate(masks):
         index_number = int(obj_int - 1)
         features.append(
             Feature(
                 geometry=mask_to_geometry(mask["segmentation"]),
-                properties={"object_idx": index_number, "label": "object"},
+                properties={
+                    "object_idx": index_number,
+                    "label": "object",
+                    "quality": mask["predicted_iou"],
+                    "sam_model": body.type,
+                },
             )
         )
     return features
->>>>>>> 294a2337
+
+
+def _parse_image(body: SAMBody):
+    image = decode_image(body.b64img)
+    if image.ndim == 2:
+        image = np.stack((image,) * 3, axis=-1)
+    return image
+
+
+def _parse_mask(body: SAMBody):
+    return None if body.b64mask is None else decode_image(body.b64mask)
+
+
+def _parse_bbox(body: SAMBody):
+    return None if not body.bbox else np.array(body.bbox)[None]
+
+
+def _parse_point_labels(body: SAMBody):
+    return None if not body.point_labels else np.array(body.point_labels)
+
+
+def _parse_point_coords(body: SAMBody):
+    return None if not body.point_coords else np.array(body.point_coords)